name: CI
on:
  push:
    paths-ignore:
      - 'LICENSE.md'
      - 'README.md'
  pull_request:
    branches:
      - main
    tags: '*'

jobs:
  pre_job:
    runs-on: ubuntu-latest
    # Map a step output to a job output
    outputs:
      should_skip: ${{ steps.skip_check.outputs.should_skip }}
    steps:
      - id: skip_check
        uses: fkirc/skip-duplicate-actions@v5
        with:
          concurrent_skipping: 'same_content_newer'
  test:
    name: Julia ${{ matrix.version }} - ${{ matrix.os }} - ${{ matrix.arch }} - ${{ matrix.julia-threads }} thread(s) - ${{ github.event_name }}
    needs: pre_job
    if: needs.pre_job.outputs.should_skip != 'true'
    runs-on: ${{ matrix.os }}
    continue-on-error: ${{ matrix.version == 'nightly' }}
    env:
      JULIA_NUM_THREADS: ${{ matrix.julia-threads }}
    strategy:
      fail-fast: false
      matrix:
        version: ['1.6', '1', 'nightly']
        os: ['ubuntu-latest', 'macos-latest', 'windows-latest']
        arch:
          - x64
        julia-threads:
          - '1'
        include:
          - os: ubuntu-latest
            version: '1'
            arch: x64
            julia-threads: '2'
    steps:
      - uses: actions/checkout@v4
      - uses: julia-actions/setup-julia@v2
        with:
          version: ${{ matrix.version }}
          arch: ${{ matrix.arch }}
      - uses: actions/cache@v4
        env:
          cache-name: cache-artifacts
        with:
          path: ~/.julia/artifacts
          key: ${{ runner.os }}-test-${{ env.cache-name }}-${{ hashFiles('**/Project.toml') }}
          restore-keys: |
            ${{ runner.os }}-test-${{ env.cache-name }}-
            ${{ runner.os }}-test-
            ${{ runner.os }}-
      ### Uncomment line below to test using a dependency branch
<<<<<<< HEAD
      ### - run: julia --project=. -e 'import Pkg; Pkg.add(url="https://github.com/PerezHz/TaylorSeries.jl", rev="jp/tipr192"); Pkg.instantiate()'
=======
      # - run: julia --project=. -e 'import Pkg; Pkg.add(url="https://github.com/PerezHz/TaylorSeries.jl", rev="jp/evaluate-tn"); Pkg.instantiate()'
>>>>>>> e32cd4d9
      - uses: julia-actions/julia-buildpkg@v1
      - uses: julia-actions/julia-runtest@v1
      - uses: julia-actions/julia-processcoverage@v1
      - uses: codecov/codecov-action@v4
        with:
          token: ${{ secrets.CODECOV_TOKEN }}
          fail_ci_if_error: false
      - uses: coverallsapp/github-action@v2
        with:
          path-to-lcov: lcov.info
          github-token: ${{ secrets.GITHUB_TOKEN }}<|MERGE_RESOLUTION|>--- conflicted
+++ resolved
@@ -59,11 +59,7 @@
             ${{ runner.os }}-test-
             ${{ runner.os }}-
       ### Uncomment line below to test using a dependency branch
-<<<<<<< HEAD
-      ### - run: julia --project=. -e 'import Pkg; Pkg.add(url="https://github.com/PerezHz/TaylorSeries.jl", rev="jp/tipr192"); Pkg.instantiate()'
-=======
       # - run: julia --project=. -e 'import Pkg; Pkg.add(url="https://github.com/PerezHz/TaylorSeries.jl", rev="jp/evaluate-tn"); Pkg.instantiate()'
->>>>>>> e32cd4d9
       - uses: julia-actions/julia-buildpkg@v1
       - uses: julia-actions/julia-runtest@v1
       - uses: julia-actions/julia-processcoverage@v1
