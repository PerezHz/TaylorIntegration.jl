# This file is part of the TaylorIntegration.jl package; MIT licensed

testfiles = (
    "one_ode.jl",
    "many_ode.jl",
    "complex.jl",
    "jettransport.jl",
    "lyapunov.jl",
    "bigfloats.jl",
    "common.jl",
    "rootfinding.jl",
    "taylorize.jl",
<<<<<<< HEAD
    "ads.jl"
=======
    "aqua.jl",
>>>>>>> 3c687932
    )

for file in testfiles
    include(file)
end<|MERGE_RESOLUTION|>--- conflicted
+++ resolved
@@ -10,11 +10,8 @@
     "common.jl",
     "rootfinding.jl",
     "taylorize.jl",
-<<<<<<< HEAD
-    "ads.jl"
-=======
-    "aqua.jl",
->>>>>>> 3c687932
+    "ads.jl",
+    "aqua.jl"
     )
 
 for file in testfiles
