# This file is part of the TaylorIntegration.jl package; MIT licensed

module TaylorIntegration

using Reexport
@reexport using TaylorSeries
using LinearAlgebra
using Markdown
using InteractiveUtils #: methodswith
if !isdefined(Base, :get_extension)
    using Requires
end

<<<<<<< HEAD
import Base: show

export taylorinteg, lyap_taylorinteg, @taylorize
=======
export TaylorSolution, taylorinteg, lyap_taylorinteg, @taylorize
>>>>>>> 55f2101f

include("parse_eqs.jl")
include("integrator/jetcoeffs.jl")
include("integrator/stepsize.jl")
include("integrator/taylorstep.jl")
include("integrator/taylorsolution.jl")
include("integrator/taylorinteg.jl")
include("lyapunovspectrum.jl")
include("rootfinding.jl")
include("common.jl")
include("adsbinarynode.jl")
include("adstaylorinteg.jl")

function __init__()

    @static if !isdefined(Base, :get_extension)
        @require OrdinaryDiffEq = "1dea7af3-3e70-54e6-95c3-0bf5283fa5ed" begin
            include("../ext/TaylorIntegrationDiffEqExt.jl")
        end
    end
end

<<<<<<< HEAD
@inline function diffeq!(a::Taylor1{T}, b::Taylor1{T}, k::Int) where {T<:TaylorSeries.NumberNotSeries}
    a[k] = b[k-1]/k
    return nothing
end

@inline function diffeq!(res::Taylor1{Taylor1{T}}, a::Taylor1{Taylor1{T}},
        k::Int) where {T<:TaylorSeries.NumberNotSeries}
    for l in eachindex(a[k-1])
=======
@inline function solcoeff!(a::Taylor1{T}, b::Taylor1{T}, k::Int) where {T<:TaylorSeries.NumberNotSeries}
    @inbounds a[k] = b[k-1]/k
    return nothing
end

@inline function solcoeff!(res::Taylor1{Taylor1{T}}, a::Taylor1{Taylor1{T}},
        k::Int) where {T<:TaylorSeries.NumberNotSeries}
    @inbounds for l in eachindex(a[k-1])
>>>>>>> 55f2101f
        res[k][l] = a[k-1][l]/k
    end
    return nothing
end

<<<<<<< HEAD
@inline function diffeq!(res::Taylor1{TaylorN{T}}, a::Taylor1{TaylorN{T}},
        k::Int) where {T<:TaylorSeries.NumberNotSeries}
    for l in eachindex(a[k-1])
=======
@inline function solcoeff!(res::Taylor1{TaylorN{T}}, a::Taylor1{TaylorN{T}},
        k::Int) where {T<:TaylorSeries.NumberNotSeries}
    @inbounds for l in eachindex(a[k-1])
>>>>>>> 55f2101f
        for m in eachindex(a[k-1][l])
            res[k][l][m] = a[k-1][l][m]/k
        end
    end
    return nothing
end

end #module<|MERGE_RESOLUTION|>--- conflicted
+++ resolved
@@ -11,13 +11,7 @@
     using Requires
 end
 
-<<<<<<< HEAD
-import Base: show
-
-export taylorinteg, lyap_taylorinteg, @taylorize
-=======
 export TaylorSolution, taylorinteg, lyap_taylorinteg, @taylorize
->>>>>>> 55f2101f
 
 include("parse_eqs.jl")
 include("integrator/jetcoeffs.jl")
@@ -40,16 +34,6 @@
     end
 end
 
-<<<<<<< HEAD
-@inline function diffeq!(a::Taylor1{T}, b::Taylor1{T}, k::Int) where {T<:TaylorSeries.NumberNotSeries}
-    a[k] = b[k-1]/k
-    return nothing
-end
-
-@inline function diffeq!(res::Taylor1{Taylor1{T}}, a::Taylor1{Taylor1{T}},
-        k::Int) where {T<:TaylorSeries.NumberNotSeries}
-    for l in eachindex(a[k-1])
-=======
 @inline function solcoeff!(a::Taylor1{T}, b::Taylor1{T}, k::Int) where {T<:TaylorSeries.NumberNotSeries}
     @inbounds a[k] = b[k-1]/k
     return nothing
@@ -58,21 +42,14 @@
 @inline function solcoeff!(res::Taylor1{Taylor1{T}}, a::Taylor1{Taylor1{T}},
         k::Int) where {T<:TaylorSeries.NumberNotSeries}
     @inbounds for l in eachindex(a[k-1])
->>>>>>> 55f2101f
         res[k][l] = a[k-1][l]/k
     end
     return nothing
 end
 
-<<<<<<< HEAD
-@inline function diffeq!(res::Taylor1{TaylorN{T}}, a::Taylor1{TaylorN{T}},
-        k::Int) where {T<:TaylorSeries.NumberNotSeries}
-    for l in eachindex(a[k-1])
-=======
 @inline function solcoeff!(res::Taylor1{TaylorN{T}}, a::Taylor1{TaylorN{T}},
         k::Int) where {T<:TaylorSeries.NumberNotSeries}
     @inbounds for l in eachindex(a[k-1])
->>>>>>> 55f2101f
         for m in eachindex(a[k-1][l])
             res[k][l][m] = a[k-1][l][m]/k
         end
